--- conflicted
+++ resolved
@@ -8,15 +8,13 @@
     "ContractsRevo/agricultural-auction-contract",
     "ContractsRevo/agricultural-quality-contract",
     "ContractsRevo/cooperative-management-contract",
-<<<<<<< HEAD
-    "ContractsRevo/loyalty-token-contract"]
-=======
+    "ContractsRevo/loyalty-token-contract",
     "ContractsRevo/equipment-rental-contract",
     "ContractsRevo/environmental-impact-tracking",
     "ContractsRevo/certificate-management-contract",
     "ContractsRevo/commodity-token-contract"
 ]
->>>>>>> 10707790
+
 
 
 [workspace.dependencies]
