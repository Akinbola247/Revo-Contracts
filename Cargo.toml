[workspace]
resolver = "2"
members = [
    "ContractsRevo/purchase-review-contract",
    "ContractsRevo/rating-system-contract",
    "ContractsRevo/transaction-nft-contract",
    "ContractsRevo/product-auction-contract",
    "ContractsRevo/agricultural-auction-contract",
    "ContractsRevo/agricultural-quality-contract",
    "ContractsRevo/cooperative-management-contract",
<<<<<<< HEAD
    "ContractsRevo/microlending-contract",
=======
    "ContractsRevo/equipment-rental-contract",
    "ContractsRevo/environmental-impact-tracking",
    "ContractsRevo/certificate-management-contract",
    "ContractsRevo/commodity-token-contract"

>>>>>>> 6778c5bb
]


[workspace.dependencies]
soroban-sdk = "22.0.6"

[profile.release]
opt-level = "z"
overflow-checks = true
debug = 0
strip = "symbols"
debug-assertions = false
panic = "abort"
codegen-units = 1
lto = true

# For more information about this profile see https://soroban.stellar.org/docs/basic-tutorials/logging#cargotoml-profile
[profile.release-with-logs]
inherits = "release"
debug-assertions = true<|MERGE_RESOLUTION|>--- conflicted
+++ resolved
@@ -8,16 +8,13 @@
     "ContractsRevo/agricultural-auction-contract",
     "ContractsRevo/agricultural-quality-contract",
     "ContractsRevo/cooperative-management-contract",
-<<<<<<< HEAD
     "ContractsRevo/microlending-contract",
-=======
     "ContractsRevo/equipment-rental-contract",
     "ContractsRevo/environmental-impact-tracking",
     "ContractsRevo/certificate-management-contract",
     "ContractsRevo/commodity-token-contract"
 
->>>>>>> 6778c5bb
-]
+
 
 
 [workspace.dependencies]
